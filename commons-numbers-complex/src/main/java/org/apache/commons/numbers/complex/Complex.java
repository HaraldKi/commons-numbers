/*
 * Licensed to the Apache Software Foundation (ASF) under one or more
 * contributor license agreements.  See the NOTICE file distributed with
 * this work for additional information regarding copyright ownership.
 * The ASF licenses this file to You under the Apache License, Version 2.0
 * (the "License"); you may not use this file except in compliance with
 * the License.  You may obtain a copy of the License at
 *
 *      http://www.apache.org/licenses/LICENSE-2.0
 *
 * Unless required by applicable law or agreed to in writing, software
 * distributed under the License is distributed on an "AS IS" BASIS,
 * WITHOUT WARRANTIES OR CONDITIONS OF ANY KIND, either express or implied.
 * See the License for the specific language governing permissions and
 * limitations under the License.
 */

package org.apache.commons.numbers.complex;

import java.io.Serializable;
import java.util.ArrayList;
import java.util.List;
import org.apache.commons.numbers.core.Precision;
/**
 * Representation of a Complex number, i.e., a number which has both a
 * real and imaginary part.
 * <p>
 * Implementations of arithmetic operations handle {@code NaN} and
 * infinite values according to the rules for {@link java.lang.Double}, i.e.
 * {@link #equals} is an equivalence relation for all instances that have
 * a {@code NaN} in either real or imaginary part, e.g. the following are
 * considered equal:
 * <ul>
 *  <li>{@code 1 + NaNi}</li>
 *  <li>{@code NaN + i}</li>
 *  <li>{@code NaN + NaNi}</li>
 * </ul><p>
 * Note that this contradicts the IEEE-754 standard for floating
 * point numbers (according to which the test {@code x == x} must fail if
 * {@code x} is {@code NaN}). The method
 * {@link org.apache.commons.numbers.core.Precision#equals(double,double,int)
 * equals for primitive double} in class {@code Precision} conforms with
 * IEEE-754 while this class conforms with the standard behavior for Java
 * object types.</p>
 *
 */
public class Complex implements Serializable  {
    /** The square root of -1. A number representing "0.0 + 1.0i" */
    public static final Complex I = new Complex(0.0, 1.0);
    // CHECKSTYLE: stop ConstantName
    /** A complex number representing "NaN + NaNi" */
    public static final Complex NaN = new Complex(Double.NaN, Double.NaN);
    // CHECKSTYLE: resume ConstantName
    /** A complex number representing "+INF + INFi" */
    public static final Complex INF = new Complex(Double.POSITIVE_INFINITY, Double.POSITIVE_INFINITY);
    /** A complex number representing "1.0 + 0.0i" */
    public static final Complex ONE = new Complex(1.0, 0.0);
    /** A complex number representing "0.0 + 0.0i" */
    public static final Complex ZERO = new Complex(0.0, 0.0);

    /** Serializable version identifier */
    private static final long serialVersionUID = 201701120L;

    /** The imaginary part. */
    private final double imaginary;
    /** The real part. */
    private final double real;
    /** Record whether this complex number is equal to NaN. */
    private final transient boolean isNaN;
    /** Record whether this complex number is infinite. */
    private final transient boolean isInfinite;

    /**
     * Create a complex number given only the real part.
     *
     * @param real Real part.
     */
    public Complex(double real) {
        this(real, 0.0);
    }

    /**
     * Create a complex number given the real and imaginary parts.
     *
     * @param real Real part.
     * @param imaginary Imaginary part.
     */
    public Complex(double real, double imaginary) {
        this.real = real;
        this.imaginary = imaginary;

        isNaN = Double.isNaN(real) || Double.isNaN(imaginary);
        isInfinite = !isNaN &&
            (Double.isInfinite(real) || Double.isInfinite(imaginary));
    }

    /**
     * Return the absolute value of this complex number.
     * Returns {@code NaN} if either real or imaginary part is {@code NaN}
     * and {@code Double.POSITIVE_INFINITY} if neither part is {@code NaN},
     * but at least one part is infinite.
     * This code follows the <a href="http://www.iso-9899.info/wiki/The_Standard">ISO C Standard</a>, Annex G, in calculating the returned value (i.e. the hypot(x,y) method)
     *
     * @return the absolute value.
     */
    public double abs() {
        if (isNaN) {
            return Double.NaN;
        }
        if (isInfinite()) {
            return Double.POSITIVE_INFINITY;
        }
        if (Math.abs(real) < Math.abs(imaginary)) {
            if (imaginary == 0.0) {
                return Math.abs(real);
            }
            double q = real / imaginary;
            return Math.abs(imaginary) * Math.sqrt(1 + q * q);
        } else {
            if (real == 0.0) {
                return Math.abs(imaginary);
            }
            double q = imaginary / real;
            return Math.abs(real) * Math.sqrt(1 + q * q);
        }
    }

    /**
     * Returns a {@code Complex} whose value is
     * {@code (this + addend)}.
     * Uses the definitional formula
     * <p>
     *   {@code (a + bi) + (c + di) = (a+c) + (b+d)i}
     * </p>
     * If either {@code this} or {@code addend} has a {@code NaN} value in
     * either part, {@link #NaN} is returned; otherwise {@code Infinite}
     * and {@code NaN} values are returned in the parts of the result
     * according to the rules for {@link java.lang.Double} arithmetic.
     *
     * @param  addend Value to be added to this {@code Complex}.
     * @return {@code this + addend}.
     */
    public Complex add(Complex addend) {
        checkNotNull(addend);
        if (isNaN || addend.isNaN) {
            return NaN;
        }

        return createComplex(real + addend.getReal(),
                             imaginary + addend.getImaginary());
    }

    /**
     * Returns a {@code Complex} whose value is {@code (this + addend)},
     * with {@code addend} interpreted as a real number.
     *
     * @param addend Value to be added to this {@code Complex}.
     * @return {@code this + addend}.
     * @see #add(Complex)
     */
    public Complex add(double addend) {
        if (isNaN || Double.isNaN(addend)) {
            return NaN;
        }

        return createComplex(real + addend, imaginary);
    }

     /**
     * Returns the conjugate of this complex number.
     * The conjugate of {@code a + bi} is {@code a - bi}.
     * <p>
     * {@link #NaN} is returned if either the real or imaginary
     * part of this Complex number equals {@code Double.NaN}.
     * </p><p>
     * If the imaginary part is infinite, and the real part is not
     * {@code NaN}, the returned value has infinite imaginary part
     * of the opposite sign, e.g. the conjugate of
     * {@code 1 + POSITIVE_INFINITY i} is {@code 1 - NEGATIVE_INFINITY i}.
     * </p>
     * @return the conjugate of this Complex object.
     */
    public Complex conjugate() {
        if (isNaN) {
            return NaN;
        }

        return createComplex(real, -imaginary);
    }

    /**
     * Returns a {@code Complex} whose value is
     * {@code (this / divisor)}.
     * Implements the definitional formula
     * <pre>
     *  <code>
     *    a + bi          ac + bd + (bc - ad)i
     *    ----------- = -------------------------
     *    c + di         c<sup>2</sup> + d<sup>2</sup>
     *  </code>
     * </pre>
     * but uses
     * <a href="http://doi.acm.org/10.1145/1039813.1039814">
     * prescaling of operands</a> to limit the effects of overflows and
     * underflows in the computation.
     * <p>
     * {@code Infinite} and {@code NaN} values are handled according to the
     * following rules, applied in the order presented:
     * <ul>
     *  <li>If either {@code this} or {@code divisor} has a {@code NaN} value
     *   in either part, {@link #NaN} is returned.
     *  </li>
     *  <li>If {@code divisor} equals {@link #ZERO}, {@link #NaN} is returned.
     *  </li>
     *  <li>If {@code this} and {@code divisor} are both infinite,
     *   {@link #NaN} is returned.
     *  </li>
     *  <li>If {@code this} is finite (i.e., has no {@code Infinite} or
     *   {@code NaN} parts) and {@code divisor} is infinite (one or both parts
     *   infinite), {@link #ZERO} is returned.
     *  </li>
     *  <li>If {@code this} is infinite and {@code divisor} is finite,
     *   {@code NaN} values are returned in the parts of the result if the
     *   {@link java.lang.Double} rules applied to the definitional formula
     *   force {@code NaN} results.
     *  </li>
     * </ul>
     *
     * @param divisor Value by which this {@code Complex} is to be divided.
     * @return {@code this / divisor}.
     */
    public Complex divide(Complex divisor) {
        checkNotNull(divisor);
        if (isNaN || divisor.isNaN) {
            return NaN;
        }

        final double c = divisor.getReal();
        final double d = divisor.getImaginary();
        if (c == 0.0 && d == 0.0) {
            return NaN;
        }

        if (divisor.isInfinite() && !isInfinite()) {
            return ZERO;
        }

        if (Math.abs(c) < Math.abs(d)) {
            double q = c / d;
            double denominator = c * q + d;
            return createComplex((real * q + imaginary) / denominator,
                (imaginary * q - real) / denominator);
        } else {
            double q = d / c;
            double denominator = d * q + c;
            return createComplex((imaginary * q + real) / denominator,
                (imaginary - real * q) / denominator);
        }
    }

    /**
     * Returns a {@code Complex} whose value is {@code (this / divisor)},
     * with {@code divisor} interpreted as a real number.
     *
     * @param  divisor Value by which this {@code Complex} is to be divided.
     * @return {@code this / divisor}.
     * @see #divide(Complex)
     */
    public Complex divide(double divisor) {
        if (isNaN || Double.isNaN(divisor)) {
            return NaN;
        }
        if (divisor == 0d) {
            return NaN;
        }
        if (Double.isInfinite(divisor)) {
            return !isInfinite() ? ZERO : NaN;
        }
        return createComplex(real / divisor,
                             imaginary  / divisor);
    }

    /**
     * Returns the multiplicative inverse this instance.
     *
     * @return {@code 1 / this}.
     * @see #divide(Complex)
     */
    public Complex reciprocal() {
        if (isNaN) {
            return NaN;
        }

        if (real == 0.0 && imaginary == 0.0) {
            return INF;
        }

        if (isInfinite) {
            return ZERO;
        }

        if (Math.abs(real) < Math.abs(imaginary)) {
            double q = real / imaginary;
            double scale = 1. / (real * q + imaginary);
            return createComplex(scale * q, -scale);
        } else {
            double q = imaginary / real;
            double scale = 1. / (imaginary * q + real);
            return createComplex(scale, -scale * q);
        }
    }

    /**
     * Test for equality with another object.
     * If both the real and imaginary parts of two complex numbers
     * are exactly the same, and neither is {@code Double.NaN}, the two
     * Complex objects are considered to be equal.
     * The behavior is the same as for JDK's {@link Double#equals(Object)
     * Double}:
     * <ul>
     *  <li>All {@code NaN} values are considered to be equal,
     *   i.e, if either (or both) real and imaginary parts of the complex
     *   number are equal to {@code Double.NaN}, the complex number is equal
     *   to {@code NaN}.
     *  </li>
     *  <li>
     *   Instances constructed with different representations of zero (i.e.
     *   either "0" or "-0") are <em>not</em> considered to be equal.
     *  </li>
     * </ul>
     *
     * @param other Object to test for equality with this instance.
     * @return {@code true} if the objects are equal, {@code false} if object
     * is {@code null}, not an instance of {@code Complex}, or not equal to
     * this instance.
     */
    @Override
    public boolean equals(Object other) {
        if (this == other) {
            return true;
        }
        if (other instanceof Complex){
            Complex c = (Complex) other;
            if (c.isNaN) {
                return isNaN;
            } else {
                return equals(real, c.real) &&
                    equals(imaginary, c.imaginary);
            }
        }
        return false;
    }

    /**
     * Test for the floating-point equality between Complex objects.
     * It returns {@code true} if both arguments are equal or within the
     * range of allowed error (inclusive).
     *
     * @param x First value (cannot be {@code null}).
     * @param y Second value (cannot be {@code null}).
     * @param maxUlps {@code (maxUlps - 1)} is the number of floating point
     * values between the real (resp. imaginary) parts of {@code x} and
     * {@code y}.
     * @return {@code true} if there are fewer than {@code maxUlps} floating
     * point values between the real (resp. imaginary) parts of {@code x}
     * and {@code y}.
     *
     * @see Precision#equals(double,double,int)
     */
    public static boolean equals(Complex x, Complex y, int maxUlps) {
        return Precision.equals(x.real, y.real, maxUlps) &&
            Precision.equals(x.imaginary, y.imaginary, maxUlps);
    }

    /**
     * Returns {@code true} iff the values are equal as defined by
     * {@link #equals(Complex,Complex,int) equals(x, y, 1)}.
     *
     * @param x First value (cannot be {@code null}).
     * @param y Second value (cannot be {@code null}).
     * @return {@code true} if the values are equal.
     */
    public static boolean equals(Complex x, Complex y) {
        return equals(x, y, 1);
    }

    /**
     * Returns {@code true} if, both for the real part and for the imaginary
     * part, there is no double value strictly between the arguments or the
     * difference between them is within the range of allowed error
     * (inclusive).  Returns {@code false} if either of the arguments is NaN.
     *
     * @param x First value (cannot be {@code null}).
     * @param y Second value (cannot be {@code null}).
     * @param eps Amount of allowed absolute error.
     * @return {@code true} if the values are two adjacent floating point
     * numbers or they are within range of each other.
     *
     * @see Precision#equals(double,double,double)
     */
    public static boolean equals(Complex x, Complex y, double eps) {
        return Precision.equals(x.real, y.real, eps) &&
            Precision.equals(x.imaginary, y.imaginary, eps);
    }

    /**
     * Returns {@code true} if, both for the real part and for the imaginary
     * part, there is no double value strictly between the arguments or the
     * relative difference between them is smaller or equal to the given
     * tolerance. Returns {@code false} if either of the arguments is NaN.
     *
     * @param x First value (cannot be {@code null}).
     * @param y Second value (cannot be {@code null}).
     * @param eps Amount of allowed relative error.
     * @return {@code true} if the values are two adjacent floating point
     * numbers or they are within range of each other.
     *
     * @see Precision#equalsWithRelativeTolerance(double,double,double)
     */
    public static boolean equalsWithRelativeTolerance(Complex x, Complex y,
                                                      double eps) {
        return Precision.equalsWithRelativeTolerance(x.real, y.real, eps) &&
            Precision.equalsWithRelativeTolerance(x.imaginary, y.imaginary, eps);
    }

    /**
     * Get a hashCode for the complex number.
     * Any {@code Double.NaN} value in real or imaginary part produces
     * the same hash code {@code 7}.
     *
     * @return a hash code value for this object.
     */
    @Override
    public int hashCode() {
        if (isNaN) {
            return 7;
        }
<<<<<<< HEAD
        return 37 * 17 * (hash(imaginary) +
            hash(real));
    }

    private int hash(double d) {
        final long v = Double.doubleToLongBits(d);
        return (int)(v^(v>>>32));
        //return new Double(d).hashCode();
=======
        return 37 * (17 * hash(imaginary) +
            hash(real));
>>>>>>> ec66bced
    }

    /**
     * Access the imaginary part.
     *
     * @return the imaginary part.
     */
    public double getImaginary() {
        return imaginary;
    }

    /**
     * Access the real part.
     *
     * @return the real part.
     */
    public double getReal() {
        return real;
    }

    /**
     * Checks whether either or both parts of this complex number is
     * {@code NaN}.
     *
     * @return true if either or both parts of this complex number is
     * {@code NaN}; false otherwise.
     */
    public boolean isNaN() {
        return isNaN;
    }

    /**
     * Checks whether either the real or imaginary part of this complex number
     * takes an infinite value (either {@code Double.POSITIVE_INFINITY} or
     * {@code Double.NEGATIVE_INFINITY}) and neither part
     * is {@code NaN}.
     *
     * @return true if one or both parts of this complex number are infinite
     * and neither part is {@code NaN}.
     */
    public boolean isInfinite() {
        return isInfinite;
    }

    /**
     * Returns a {@code Complex} whose value is {@code this * factor}.
     * Implements preliminary checks for {@code NaN} and infinity followed by
     * the definitional formula:
     * <p>
     *   {@code (a + bi)(c + di) = (ac - bd) + (ad + bc)i}
     * </p>
     * Returns {@link #NaN} if either {@code this} or {@code factor} has one or
     * more {@code NaN} parts.
     * <p>
     * Returns {@link #INF} if neither {@code this} nor {@code factor} has one
     * or more {@code NaN} parts and if either {@code this} or {@code factor}
     * has one or more infinite parts (same result is returned regardless of
     * the sign of the components).
     * </p><p>
     * Returns finite values in components of the result per the definitional
     * formula in all remaining cases.</p>
     *
     * @param  factor value to be multiplied by this {@code Complex}.
     * @return {@code this * factor}.
     */
    public Complex multiply(Complex factor) {
        checkNotNull(factor);
        if (isNaN || factor.isNaN) {
            return NaN;
        }
        if (Double.isInfinite(real) ||
            Double.isInfinite(imaginary) ||
            Double.isInfinite(factor.real) ||
            Double.isInfinite(factor.imaginary)) {
            // we don't use isInfinite() to avoid testing for NaN again
            return INF;
        }
        return createComplex(real * factor.real - imaginary * factor.imaginary,
                             real * factor.imaginary + imaginary * factor.real);
    }

    /**
     * Returns a {@code Complex} whose value is {@code this * factor}, with {@code factor}
     * interpreted as a integer number.
     *
     * @param  factor value to be multiplied by this {@code Complex}.
     * @return {@code this * factor}.
     * @see #multiply(Complex)
     */
    public Complex multiply(final int factor) {
        if (isNaN) {
            return NaN;
        }
        if (Double.isInfinite(real) ||
            Double.isInfinite(imaginary)) {
            return INF;
        }
        return createComplex(real * factor, imaginary * factor);
    }

    /**
     * Returns a {@code Complex} whose value is {@code this * factor}, with {@code factor}
     * interpreted as a real number.
     *
     * @param  factor value to be multiplied by this {@code Complex}.
     * @return {@code this * factor}.
     * @see #multiply(Complex)
     */
    public Complex multiply(double factor) {
        if (isNaN || Double.isNaN(factor)) {
            return NaN;
        }
        if (Double.isInfinite(real) ||
            Double.isInfinite(imaginary) ||
            Double.isInfinite(factor)) {
            // we don't use isInfinite() to avoid testing for NaN again
            return INF;
        }
        return createComplex(real * factor, imaginary * factor);
    }

    /**
     * Returns a {@code Complex} whose value is {@code (-this)}.
     * Returns {@code NaN} if either real or imaginary
     * part of this Complex number is {@code Double.NaN}.
     *
     * @return {@code -this}.
     */
    public Complex negate() {
        if (isNaN) {
            return NaN;
        }

        return createComplex(-real, -imaginary);
    }

    /**
     * Returns a {@code Complex} whose value is
     * {@code (this - subtrahend)}.
     * Uses the definitional formula
     * <p>
     *  {@code (a + bi) - (c + di) = (a-c) + (b-d)i}
     * </p>
     * If either {@code this} or {@code subtrahend} has a {@code NaN]} value in either part,
     * {@link #NaN} is returned; otherwise infinite and {@code NaN} values are
     * returned in the parts of the result according to the rules for
     * {@link java.lang.Double} arithmetic.
     *
     * @param  subtrahend value to be subtracted from this {@code Complex}.
     * @return {@code this - subtrahend}.
     */
    public Complex subtract(Complex subtrahend) {
        checkNotNull(subtrahend);
        if (isNaN || subtrahend.isNaN) {
            return NaN;
        }

        return createComplex(real - subtrahend.getReal(),
                             imaginary - subtrahend.getImaginary());
    }

    /**
     * Returns a {@code Complex} whose value is
     * {@code (this - subtrahend)}.
     *
     * @param  subtrahend value to be subtracted from this {@code Complex}.
     * @return {@code this - subtrahend}.
     * @see #subtract(Complex)
     */
    public Complex subtract(double subtrahend) {
        if (isNaN || Double.isNaN(subtrahend)) {
            return NaN;
        }
        return createComplex(real - subtrahend, imaginary);
    }

    /**
     * Compute the
     * <a href="http://mathworld.wolfram.com/InverseCosine.html" TARGET="_top">
     * inverse cosine</a> of this complex number.
     * Implements the formula:
     * <p>
     *  {@code acos(z) = -i (log(z + i (sqrt(1 - z<sup>2</sup>))))}
     * </p>
     * Returns {@link Complex#NaN} if either real or imaginary part of the
     * input argument is {@code NaN} or infinite.
     *
     * @return the inverse cosine of this complex number.
     */
    public Complex acos() {
        if (isNaN) {
            return NaN;
        }

        return this.add(this.sqrt1z().multiply(I)).log().multiply(I.negate());
    }

    /**
     * Compute the
     * <a href="http://mathworld.wolfram.com/InverseSine.html" TARGET="_top">
     * inverse sine</a> of this complex number.
     * Implements the formula:
     * <p>
     *  {@code asin(z) = -i (log(sqrt(1 - z<sup>2</sup>) + iz))}
     * </p><p>
     * Returns {@link Complex#NaN} if either real or imaginary part of the
     * input argument is {@code NaN} or infinite.</p>
     *
     * @return the inverse sine of this complex number.
     */
    public Complex asin() {
        if (isNaN) {
            return NaN;
        }

        return sqrt1z().add(this.multiply(I)).log().multiply(I.negate());
    }

    /**
     * Compute the
     * <a href="http://mathworld.wolfram.com/InverseTangent.html" TARGET="_top">
     * inverse tangent</a> of this complex number.
     * Implements the formula:
     * <p>
     * {@code atan(z) = (i/2) log((i + z)/(i - z))}
     * </p><p>
     * Returns {@link Complex#NaN} if either real or imaginary part of the
     * input argument is {@code NaN} or infinite.</p>
     *
     * @return the inverse tangent of this complex number
     */
    public Complex atan() {
        if (isNaN) {
            return NaN;
        }

        return this.add(I).divide(I.subtract(this)).log()
                .multiply(I.divide(createComplex(2.0, 0.0)));
    }

    /**
     * Compute the
     * <a href="http://mathworld.wolfram.com/Cosine.html" TARGET="_top">
     * cosine</a> of this complex number.
     * Implements the formula:
     * <p>
     *  {@code cos(a + bi) = cos(a)cosh(b) - sin(a)sinh(b)i}
     * </p><p>
     * where the (real) functions on the right-hand side are
     * {@link Math#sin}, {@link Math#cos},
     * {@link Math#cosh} and {@link Math#sinh}.
     * </p><p>
     * Returns {@link Complex#NaN} if either real or imaginary part of the
     * input argument is {@code NaN}.
     * </p><p>
     * Infinite values in real or imaginary parts of the input may result in
     * infinite or NaN values returned in parts of the result.</p>
     * <pre>
     *  Examples:
     *  <code>
     *   cos(1 &plusmn; INFINITY i) = 1 \u2213 INFINITY i
     *   cos(&plusmn;INFINITY + i) = NaN + NaN i
     *   cos(&plusmn;INFINITY &plusmn; INFINITY i) = NaN + NaN i
     *  </code>
     * </pre>
     *
     * @return the cosine of this complex number.
     */
    public Complex cos() {
        if (isNaN) {
            return NaN;
        }

        return createComplex(Math.cos(real) * Math.cosh(imaginary),
                             -Math.sin(real) * Math.sinh(imaginary));
    }

    /**
     * Compute the
     * <a href="http://mathworld.wolfram.com/HyperbolicCosine.html" TARGET="_top">
     * hyperbolic cosine</a> of this complex number.
     * Implements the formula:
     * <pre>
     *  <code>
     *   cosh(a + bi) = cosh(a)cos(b) + sinh(a)sin(b)i
     *  </code>
     * </pre>
     * where the (real) functions on the right-hand side are
     * {@link Math#sin}, {@link Math#cos},
     * {@link Math#cosh} and {@link Math#sinh}.
     * <p>
     * Returns {@link Complex#NaN} if either real or imaginary part of the
     * input argument is {@code NaN}.
     * </p>
     * Infinite values in real or imaginary parts of the input may result in
     * infinite or NaN values returned in parts of the result.
     * <pre>
     *  Examples:
     *  <code>
     *   cosh(1 &plusmn; INFINITY i) = NaN + NaN i
     *   cosh(&plusmn;INFINITY + i) = INFINITY &plusmn; INFINITY i
     *   cosh(&plusmn;INFINITY &plusmn; INFINITY i) = NaN + NaN i
     *  </code>
     * </pre>
     *
     * @return the hyperbolic cosine of this complex number.
     */
    public Complex cosh() {
        if (isNaN) {
            return NaN;
        }

        return createComplex(Math.cosh(real) * Math.cos(imaginary),
                             Math.sinh(real) * Math.sin(imaginary));
    }

    /**
     * Compute the
     * <a href="http://mathworld.wolfram.com/ExponentialFunction.html" TARGET="_top">
     * exponential function</a> of this complex number.
     * Implements the formula:
     * <pre>
     *  <code>
     *   exp(a + bi) = exp(a)cos(b) + exp(a)sin(b)i
     *  </code>
     * </pre>
     * where the (real) functions on the right-hand side are
     * {@link Math#exp}, {@link Math#cos}, and
     * {@link Math#sin}.
     * <p>
     * Returns {@link Complex#NaN} if either real or imaginary part of the
     * input argument is {@code NaN}.
     * </p>
     * Infinite values in real or imaginary parts of the input may result in
     * infinite or NaN values returned in parts of the result.
     * <pre>
     *  Examples:
     *  <code>
     *   exp(1 &plusmn; INFINITY i) = NaN + NaN i
     *   exp(INFINITY + i) = INFINITY + INFINITY i
     *   exp(-INFINITY + i) = 0 + 0i
     *   exp(&plusmn;INFINITY &plusmn; INFINITY i) = NaN + NaN i
     *  </code>
     * </pre>
     *
     * @return <code><i>e</i><sup>this</sup></code>.
     */
    public Complex exp() {
        if (isNaN) {
            return NaN;
        }

        double expReal = Math.exp(real);
        return createComplex(expReal *  Math.cos(imaginary),
                             expReal * Math.sin(imaginary));
    }

    /**
     * Compute the
     * <a href="http://mathworld.wolfram.com/NaturalLogarithm.html" TARGET="_top">
     * natural logarithm</a> of this complex number.
     * Implements the formula:
     * <pre>
     *  <code>
     *   log(a + bi) = ln(|a + bi|) + arg(a + bi)i
     *  </code>
     * </pre>
     * where ln on the right hand side is {@link Math#log},
     * {@code |a + bi|} is the modulus, {@link Complex#abs},  and
     * {@code arg(a + bi) = }{@link Math#atan2}(b, a).
     * <p>
     * Returns {@link Complex#NaN} if either real or imaginary part of the
     * input argument is {@code NaN}.
     * </p>
     * Infinite (or critical) values in real or imaginary parts of the input may
     * result in infinite or NaN values returned in parts of the result.
     * <pre>
     *  Examples:
     *  <code>
     *   log(1 &plusmn; INFINITY i) = INFINITY &plusmn; (&pi;/2)i
     *   log(INFINITY + i) = INFINITY + 0i
     *   log(-INFINITY + i) = INFINITY + &pi;i
     *   log(INFINITY &plusmn; INFINITY i) = INFINITY &plusmn; (&pi;/4)i
     *   log(-INFINITY &plusmn; INFINITY i) = INFINITY &plusmn; (3&pi;/4)i
     *   log(0 + 0i) = -INFINITY + 0i
     *  </code>
     * </pre>
     *
     * @return the value <code>ln &nbsp; this</code>, the natural logarithm
     * of {@code this}.
     */
    public Complex log() {
        if (isNaN) {
            return NaN;
        }
        return createComplex(Math.log(abs()),
                             Math.atan2(imaginary, real));
    }

    /**
     * Returns of value of this complex number raised to the power of {@code x}.
     * Implements the formula:
     * <pre>
     *  <code>
     *   y<sup>x</sup> = exp(x&middot;log(y))
     *  </code>
     * </pre>
     * where {@code exp} and {@code log} are {@link #exp} and
     * {@link #log}, respectively.
     * <p>
     * Returns {@link Complex#NaN} if either real or imaginary part of the
     * input argument is {@code NaN} or infinite, or if {@code y}
     * equals {@link Complex#ZERO}.</p>
     *
     * @param  x exponent to which this {@code Complex} is to be raised.
     * @return <code> this<sup>x</sup></code>.
     */
    public Complex pow(Complex x) {
        checkNotNull(x);
        if (real == 0 && imaginary == 0) {
            if (x.real > 0 && x.imaginary == 0) {
                // 0 raised to positive number is 0
                return ZERO;
            } else {
                // 0 raised to anything else is NaN
                return NaN;
            }
        }
        return this.log().multiply(x).exp();
    }

    /**
     * Returns of value of this complex number raised to the power of {@code x}.
     *
     * @param  x exponent to which this {@code Complex} is to be raised.
     * @return <code>this<sup>x</sup></code>.
     * @see #pow(Complex)
     */
     public Complex pow(double x) {
        if (real == 0 && imaginary == 0) {
            if (x > 0) {
                // 0 raised to positive number is 0
                return ZERO;
            } else {
                // 0 raised to anything else is NaN
                return NaN;
            }
        }
        return this.log().multiply(x).exp();
    }

    /**
     * Compute the
     * <a href="http://mathworld.wolfram.com/Sine.html" TARGET="_top">
     * sine</a>
     * of this complex number.
     * Implements the formula:
     * <pre>
     *  <code>
     *   sin(a + bi) = sin(a)cosh(b) - cos(a)sinh(b)i
     *  </code>
     * </pre>
     * where the (real) functions on the right-hand side are
     * {@link Math#sin}, {@link Math#cos},
     * {@link Math#cosh} and {@link Math#sinh}.
     * <p>
     * Returns {@link Complex#NaN} if either real or imaginary part of the
     * input argument is {@code NaN}.
     * </p><p>
     * Infinite values in real or imaginary parts of the input may result in
     * infinite or {@code NaN} values returned in parts of the result.
     * <pre>
     *  Examples:
     *  <code>
     *   sin(1 &plusmn; INFINITY i) = 1 &plusmn; INFINITY i
     *   sin(&plusmn;INFINITY + i) = NaN + NaN i
     *   sin(&plusmn;INFINITY &plusmn; INFINITY i) = NaN + NaN i
     *  </code>
     * </pre>
     *
     * @return the sine of this complex number.
     */
    public Complex sin() {
        if (isNaN) {
            return NaN;
        }

        return createComplex(Math.sin(real) * Math.cosh(imaginary),
                             Math.cos(real) * Math.sinh(imaginary));
    }

    /**
     * Compute the
     * <a href="http://mathworld.wolfram.com/HyperbolicSine.html" TARGET="_top">
     * hyperbolic sine</a> of this complex number.
     * Implements the formula:
     * <pre>
     *  <code>
     *   sinh(a + bi) = sinh(a)cos(b)) + cosh(a)sin(b)i
     *  </code>
     * </pre>
     * where the (real) functions on the right-hand side are
     * {@link Math#sin}, {@link Math#cos},
     * {@link Math#cosh} and {@link Math#sinh}.
     * <p>
     * Returns {@link Complex#NaN} if either real or imaginary part of the
     * input argument is {@code NaN}.
     * </p><p>
     * Infinite values in real or imaginary parts of the input may result in
     * infinite or NaN values returned in parts of the result.
     * <pre>
     *  Examples:
     *  <code>
     *   sinh(1 &plusmn; INFINITY i) = NaN + NaN i
     *   sinh(&plusmn;INFINITY + i) = &plusmn; INFINITY + INFINITY i
     *   sinh(&plusmn;INFINITY &plusmn; INFINITY i) = NaN + NaN i
     *  </code>
     * </pre>
     *
     * @return the hyperbolic sine of {@code this}.
     */
    public Complex sinh() {
        if (isNaN) {
            return NaN;
        }

        return createComplex(Math.sinh(real) * Math.cos(imaginary),
            Math.cosh(real) * Math.sin(imaginary));
    }

    /**
     * Compute the
     * <a href="http://mathworld.wolfram.com/SquareRoot.html" TARGET="_top">
     * square root</a> of this complex number.
     * Implements the following algorithm to compute {@code sqrt(a + bi)}:
     * <ol><li>Let {@code t = sqrt((|a| + |a + bi|) / 2)}</li>
     * <li><pre>if {@code  a &#8805; 0} return {@code t + (b/2t)i}
     *  else return {@code |b|/2t + sign(b)t i }</pre></li>
     * </ol>
     * where <ul>
     * <li>{@code |a| = }{@link Math#abs}(a)</li>
     * <li>{@code |a + bi| = }{@link Complex#abs}(a + bi)</li>
     * <li>{@code sign(b) =  }{@link Math#copySign(double,double) copySign(1d, b)}
     * </ul>
     * <p>
     * Returns {@link Complex#NaN} if either real or imaginary part of the
     * input argument is {@code NaN}.
     * </p>
     * Infinite values in real or imaginary parts of the input may result in
     * infinite or NaN values returned in parts of the result.
     * <pre>
     *  Examples:
     *  <code>
     *   sqrt(1 &plusmn; INFINITY i) = INFINITY + NaN i
     *   sqrt(INFINITY + i) = INFINITY + 0i
     *   sqrt(-INFINITY + i) = 0 + INFINITY i
     *   sqrt(INFINITY &plusmn; INFINITY i) = INFINITY + NaN i
     *   sqrt(-INFINITY &plusmn; INFINITY i) = NaN &plusmn; INFINITY i
     *  </code>
     * </pre>
     *
     * @return the square root of {@code this}.
     */
    public Complex sqrt() {
        if (isNaN) {
            return NaN;
        }

        if (real == 0.0 && imaginary == 0.0) {
            return createComplex(0.0, 0.0);
        }

        double t = Math.sqrt((Math.abs(real) + abs()) / 2.0);
        if (real >= 0.0) {
            return createComplex(t, imaginary / (2.0 * t));
        } else {
            return createComplex(Math.abs(imaginary) / (2.0 * t),
                                 Math.copySign(1d, imaginary) * t);
        }
    }

    /**
     * Compute the
     * <a href="http://mathworld.wolfram.com/SquareRoot.html" TARGET="_top">
     * square root</a> of <code>1 - this<sup>2</sup></code> for this complex
     * number.
     * Computes the result directly as
     * {@code sqrt(ONE.subtract(z.multiply(z)))}.
     * <p>
     * Returns {@link Complex#NaN} if either real or imaginary part of the
     * input argument is {@code NaN}.
     * </p>
     * Infinite values in real or imaginary parts of the input may result in
     * infinite or NaN values returned in parts of the result.
     *
     * @return the square root of <code>1 - this<sup>2</sup></code>.
     */
    public Complex sqrt1z() {
        return createComplex(1.0, 0.0).subtract(this.multiply(this)).sqrt();
    }

    /**
     * Compute the
     * <a href="http://mathworld.wolfram.com/Tangent.html" TARGET="_top">
     * tangent</a> of this complex number.
     * Implements the formula:
     * <pre>
     *  <code>
     *   tan(a + bi) = sin(2a)/(cos(2a)+cosh(2b)) + [sinh(2b)/(cos(2a)+cosh(2b))]i
     *  </code>
     * </pre>
     * where the (real) functions on the right-hand side are
     * {@link Math#sin}, {@link Math#cos}, {@link Math#cosh} and
     * {@link Math#sinh}.
     * <p>
     * Returns {@link Complex#NaN} if either real or imaginary part of the
     * input argument is {@code NaN}.
     * </p>
     * Infinite (or critical) values in real or imaginary parts of the input may
     * result in infinite or NaN values returned in parts of the result.
     * <pre>
     *  Examples:
     *  <code>
     *   tan(a &plusmn; INFINITY i) = 0 &plusmn; i
     *   tan(&plusmn;INFINITY + bi) = NaN + NaN i
     *   tan(&plusmn;INFINITY &plusmn; INFINITY i) = NaN + NaN i
     *   tan(&plusmn;&pi;/2 + 0 i) = &plusmn;INFINITY + NaN i
     *  </code>
     * </pre>
     *
     * @return the tangent of {@code this}.
     */
    public Complex tan() {
        if (isNaN || Double.isInfinite(real)) {
            return NaN;
        }
        if (imaginary > 20.0) {
            return createComplex(0.0, 1.0);
        }
        if (imaginary < -20.0) {
            return createComplex(0.0, -1.0);
        }

        double real2 = 2.0 * real;
        double imaginary2 = 2.0 * imaginary;
        double d = Math.cos(real2) + Math.cosh(imaginary2);

        return createComplex(Math.sin(real2) / d,
                             Math.sinh(imaginary2) / d);
    }

    /**
     * Compute the
     * <a href="http://mathworld.wolfram.com/HyperbolicTangent.html" TARGET="_top">
     * hyperbolic tangent</a> of this complex number.
     * Implements the formula:
     * <pre>
     *  <code>
     *   tan(a + bi) = sinh(2a)/(cosh(2a)+cos(2b)) + [sin(2b)/(cosh(2a)+cos(2b))]i
     *  </code>
     * </pre>
     * where the (real) functions on the right-hand side are
     * {@link Math#sin}, {@link Math#cos}, {@link Math#cosh} and
     * {@link Math#sinh}.
     * <p>
     * Returns {@link Complex#NaN} if either real or imaginary part of the
     * input argument is {@code NaN}.
     * </p>
     * Infinite values in real or imaginary parts of the input may result in
     * infinite or NaN values returned in parts of the result.
     * <pre>
     *  Examples:
     *  <code>
     *   tanh(a &plusmn; INFINITY i) = NaN + NaN i
     *   tanh(&plusmn;INFINITY + bi) = &plusmn;1 + 0 i
     *   tanh(&plusmn;INFINITY &plusmn; INFINITY i) = NaN + NaN i
     *   tanh(0 + (&pi;/2)i) = NaN + INFINITY i
     *  </code>
     * </pre>
     *
     * @return the hyperbolic tangent of {@code this}.
     */
    public Complex tanh() {
        if (isNaN || Double.isInfinite(imaginary)) {
            return NaN;
        }
        if (real > 20.0) {
            return createComplex(1.0, 0.0);
        }
        if (real < -20.0) {
            return createComplex(-1.0, 0.0);
        }
        double real2 = 2.0 * real;
        double imaginary2 = 2.0 * imaginary;
        double d = Math.cosh(real2) + Math.cos(imaginary2);

        return createComplex(Math.sinh(real2) / d,
                             Math.sin(imaginary2) / d);
    }



    /**
     * Compute the argument of this complex number.
     * The argument is the angle phi between the positive real axis and
     * the point representing this number in the complex plane.
     * The value returned is between -PI (not inclusive)
     * and PI (inclusive), with negative values returned for numbers with
     * negative imaginary parts.
     * <p>
     * If either real or imaginary part (or both) is NaN, NaN is returned.
     * Infinite parts are handled as {@code Math.atan2} handles them,
     * essentially treating finite parts as zero in the presence of an
     * infinite coordinate and returning a multiple of pi/4 depending on
     * the signs of the infinite parts.
     * See the javadoc for {@code Math.atan2} for full details.
     *
     * @return the argument of {@code this}.
     */
    public double getArgument() {
        return Math.atan2(getImaginary(), getReal());
    }

    /**
     * Computes the n-th roots of this complex number.
     * The nth roots are defined by the formula:
     * <pre>
     *  <code>
     *   z<sub>k</sub> = abs<sup>1/n</sup> (cos(phi + 2&pi;k/n) + i (sin(phi + 2&pi;k/n))
     *  </code>
     * </pre>
     * for <i>{@code k=0, 1, ..., n-1}</i>, where {@code abs} and {@code phi}
     * are respectively the {@link #abs() modulus} and
     * {@link #getArgument() argument} of this complex number.
     * <p>
     * If one or both parts of this complex number is NaN, a list with just
     * one element, {@link #NaN} is returned.
     * if neither part is NaN, but at least one part is infinite, the result
     * is a one-element list containing {@link #INF}.
     *
     * @param n Degree of root.
     * @return a List of all {@code n}-th roots of {@code this}.
     */
    public List<Complex> nthRoot(int n) {

        if (n <= 0) {
            throw new RuntimeException("cannot compute nth root for null or negative n: {0}");
        }

        final List<Complex> result = new ArrayList<Complex>();

        if (isNaN) {
            result.add(NaN);
            return result;
        }
        if (isInfinite()) {
            result.add(INF);
            return result;
        }

        // nth root of abs -- faster / more accurate to use a solver here?
        final double nthRootOfAbs = Math.pow(abs(), 1.0 / n);

        // Compute nth roots of complex number with k = 0, 1, ... n-1
        final double nthPhi = getArgument() / n;
        final double slice = 2 * Math.PI / n;
        double innerPart = nthPhi;
        for (int k = 0; k < n ; k++) {
            // inner part
            final double realPart = nthRootOfAbs *  Math.cos(innerPart);
            final double imaginaryPart = nthRootOfAbs *  Math.sin(innerPart);
            result.add(createComplex(realPart, imaginaryPart));
            innerPart += slice;
        }

        return result;
    }

    /**
     * Create a complex number given the real and imaginary parts.
     *
     * @param realPart Real part.
     * @param imaginaryPart Imaginary part.
     * @return a new complex number instance.
     * @see #valueOf(double, double)
     */
    protected Complex createComplex(double realPart,
                                    double imaginaryPart) {
        return new Complex(realPart, imaginaryPart);
    }

    /**
     * Create a complex number given the real and imaginary parts.
     *
     * @param realPart Real part.
     * @param imaginaryPart Imaginary part.
     * @return a Complex instance.
     */
    public static Complex valueOf(double realPart,
                                  double imaginaryPart) {
        if (Double.isNaN(realPart) ||
            Double.isNaN(imaginaryPart)) {
            return NaN;
        }
        return new Complex(realPart, imaginaryPart);
    }

    /**
     * Create a complex number given only the real part.
     *
     * @param realPart Real part.
     * @return a Complex instance.
     */
    public static Complex valueOf(double realPart) {
        if (Double.isNaN(realPart)) {
            return NaN;
        }
        return new Complex(realPart);
    }

    /**
     * Resolve the transient fields in a deserialized Complex Object.
     * Subclasses will need to override {@link #createComplex} to
     * deserialize properly.
     *
     * @return A Complex instance with all fields resolved.
     */
    protected final Object readResolve() {
        return createComplex(real, imaginary);
    }

    /** {@inheritDoc} */
    @Override
    public String toString() {
        return "(" + real + ", " + imaginary + ")";
    }

    /**
     * Checks that an object is not null.
     *
     * @param o Object to be checked.
     */
    private static void checkNotNull(Object o) {
        if (o == null) {
            throw new RuntimeException("Null Argument to Complex Method");
        }
    }

    /**
     * Returns {@code true} if the values are equal according to semantics of
     * {@link Double#equals(Object)}.
     *
     * @param x Value
     * @param y Value
     * @return {@code new Double(x).equals(new Double(y))}
     */
    private static boolean equals(double x, double y) {
        return new Double(x).equals(new Double(y));
    }

    /**
     * Returns an integer hash code representing the given double value.
     *
     * @param value the value to be hashed
     * @return the hash code
     */
    private static int hash(double value) {
        return new Double(value).hashCode();
    }
}<|MERGE_RESOLUTION|>--- conflicted
+++ resolved
@@ -22,7 +22,7 @@
 import java.util.List;
 import org.apache.commons.numbers.core.Precision;
 /**
- * Representation of a Complex number, i.e., a number which has both a
+ * Representation of a Complex number, i.e. a number which has both a
  * real and imaginary part.
  * <p>
  * Implementations of arithmetic operations handle {@code NaN} and
@@ -59,7 +59,7 @@
     public static final Complex ZERO = new Complex(0.0, 0.0);
 
     /** Serializable version identifier */
-    private static final long serialVersionUID = 201701120L;
+    private static final long serialVersionUID = -6195664516687396620L;
 
     /** The imaginary part. */
     private final double imaginary;
@@ -79,7 +79,7 @@
         this(real, 0.0);
     }
 
-    /**
+     /**
      * Create a complex number given the real and imaginary parts.
      *
      * @param real Real part.
@@ -94,7 +94,55 @@
             (Double.isInfinite(real) || Double.isInfinite(imaginary));
     }
 
-    /**
+     /**
+     * Creates a Complex from its polar representation.
+     * <p>
+     * If either {@code r} or {@code theta} is NaN, or {@code theta} is
+     * infinite, {@link Complex#NaN} is returned.
+     * <p>
+     * If {@code r} is infinite and {@code theta} is finite, infinite or NaN
+     * values may be returned in parts of the result, following the rules for
+     * double arithmetic.
+     *
+     * <pre>
+     * Examples:
+     * {@code
+     * polar2Complex(INFINITY, \(\pi\)) = INFINITY + INFINITY i
+     * polar2Complex(INFINITY, 0) = INFINITY + NaN i
+     * polar2Complex(INFINITY, \(-\frac{\pi}{4}\)) = INFINITY - INFINITY i
+     * polar2Complex(INFINITY, \(5\frac{\pi}{4}\)) = -INFINITY - INFINITY i }
+     * </pre>
+     *
+     * @param r the modulus of the complex number to create
+     * @param theta the argument of the complex number to create
+     * @return {@code Complex}
+     * @since 1.1
+     */
+    public Complex polar(double r, double theta) {
+        checkNotNegative(r);
+        return new Complex(r * Math.cos(theta), r * Math.sin(theta));
+    }
+
+    /**
+     * Returns projection of this complex number onto the Riemann sphere,
+     * i.e. all infinities (including those with an NaN component)
+     * project onto real infinity, as described in the
+     * <a href="http://pubs.opengroup.org/onlinepubs/9699919799/functions/cproj.html">
+     * IEEE and ISO C standards</a>.
+     * <p>
+     *
+     *
+     * @return {@code Complex} projected onto the Riemann sphere.
+     */
+    public Complex proj() {
+        if (isInfinite) {
+            return new Complex(Double.POSITIVE_INFINITY);
+        } else {
+            return this;
+        }
+    }
+
+     /**
      * Return the absolute value of this complex number.
      * Returns {@code NaN} if either real or imaginary part is {@code NaN}
      * and {@code Double.POSITIVE_INFINITY} if neither part is {@code NaN},
@@ -125,6 +173,19 @@
         }
     }
 
+     /**
+     * Return the norm of this complex number, defined as the square of the magnitude
+     * (Matches C++ 11 standards.)
+     * Returns {@code NaN} if either real or imaginary part is {@code NaN}
+     * and {@code Double.POSITIVE_INFINITY} if neither part is {@code NaN},
+     * but at least one part is infinite.
+     *
+     * @return the absolute value.
+     */
+    public double norm() {
+        return abs()*abs();
+    }
+
     /**
      * Returns a {@code Complex} whose value is
      * {@code (this + addend)}.
@@ -139,6 +200,7 @@
      *
      * @param  addend Value to be added to this {@code Complex}.
      * @return {@code this + addend}.
+     * @if {@code addend} is {@code null}.
      */
     public Complex add(Complex addend) {
         checkNotNull(addend);
@@ -171,14 +233,14 @@
      * The conjugate of {@code a + bi} is {@code a - bi}.
      * <p>
      * {@link #NaN} is returned if either the real or imaginary
-     * part of this Complex number equals {@code Double.NaN}.
+     * part of this complex number equals {@code Double.NaN}.
      * </p><p>
      * If the imaginary part is infinite, and the real part is not
      * {@code NaN}, the returned value has infinite imaginary part
      * of the opposite sign, e.g. the conjugate of
      * {@code 1 + POSITIVE_INFINITY i} is {@code 1 - NEGATIVE_INFINITY i}.
      * </p>
-     * @return the conjugate of this Complex object.
+     * @return the conjugate of this complex object.
      */
     public Complex conjugate() {
         if (isNaN) {
@@ -187,6 +249,17 @@
 
         return createComplex(real, -imaginary);
     }
+
+     /**
+     * Returns the conjugate of this complex number.
+     * C++11 grammar.
+     * </p>
+     * @return the conjugate of this complex object.
+     */
+    public Complex conj() {
+        return conjugate();
+    }
+
 
     /**
      * Returns a {@code Complex} whose value is
@@ -228,6 +301,7 @@
      *
      * @param divisor Value by which this {@code Complex} is to be divided.
      * @return {@code this / divisor}.
+     * @if {@code divisor} is {@code null}.
      */
     public Complex divide(Complex divisor) {
         checkNotNull(divisor);
@@ -435,7 +509,6 @@
         if (isNaN) {
             return 7;
         }
-<<<<<<< HEAD
         return 37 * 17 * (hash(imaginary) +
             hash(real));
     }
@@ -444,10 +517,6 @@
         final long v = Double.doubleToLongBits(d);
         return (int)(v^(v>>>32));
         //return new Double(d).hashCode();
-=======
-        return 37 * (17 * hash(imaginary) +
-            hash(real));
->>>>>>> ec66bced
     }
 
     /**
@@ -458,6 +527,14 @@
     public double getImaginary() {
         return imaginary;
     }
+    /**
+     * Access the imaginary part (C++ grammar)
+     *
+     * @return the imaginary part.
+     */
+    public double imag() {
+        return imaginary;
+    }
 
     /**
      * Access the real part.
@@ -468,7 +545,16 @@
         return real;
     }
 
-    /**
+     /**
+     * Access the real part (C++ grammar)
+     *
+     * @return the real part.
+     */
+    public double real() {
+        return real;
+    }
+
+   /**
      * Checks whether either or both parts of this complex number is
      * {@code NaN}.
      *
@@ -512,6 +598,7 @@
      *
      * @param  factor value to be multiplied by this {@code Complex}.
      * @return {@code this * factor}.
+     * @if {@code factor} is {@code null}.
      */
     public Complex multiply(Complex factor) {
         checkNotNull(factor);
@@ -572,7 +659,7 @@
     /**
      * Returns a {@code Complex} whose value is {@code (-this)}.
      * Returns {@code NaN} if either real or imaginary
-     * part of this Complex number is {@code Double.NaN}.
+     * part of this complex number is {@code Double.NaN}.
      *
      * @return {@code -this}.
      */
@@ -690,6 +777,84 @@
 
     /**
      * Compute the
+     * <a href="http://mathworld.wolfram.com/InverseHyperbolicSine.html" TARGET="_top">
+     * inverse hyperbolic sine</a> of this complex number.
+     * Implements the formula:
+     * <p>
+     * {@code asinh(z) = log(z+sqrt(z^2+1))}
+     * </p><p>
+     * Returns {@link Complex#NaN} if either real or imaginary part of the
+     * input argument is {@code NaN} or infinite.</p>
+     *
+     * @return the inverse hyperbolic cosine of this complex number
+     * @since 1.2
+     */
+    public Complex asinh(){
+        if (isNaN) {
+            return NaN;
+        }
+
+        return square().add(Complex.ONE).sqrt().add(this).log();
+    }
+
+   /**
+     * Compute the
+     * <a href="http://mathworld.wolfram.com/InverseHyperbolicTangent.html" TARGET="_top">
+     * inverse hyperbolic tangent</a> of this complex number.
+     * Implements the formula:
+     * <p>
+     * {@code atanh(z) = log((1+z)/(1-z))/2}
+     * </p><p>
+     * Returns {@link Complex#NaN} if either real or imaginary part of the
+     * input argument is {@code NaN} or infinite.</p>
+     *
+     * @return the inverse hyperbolic cosine of this complex number
+     * @since 1.2
+     */
+    public Complex atanh(){
+        if (isNaN) {
+            return NaN;
+        }
+
+        return this.add(Complex.ONE).divide(Complex.ONE.subtract(this)).log().divide(new Complex(2));
+    }
+   /**
+     * Compute the
+     * <a href="http://mathworld.wolfram.com/InverseHyperbolicCosine.html" TARGET="_top">
+     * inverse hyperbolic cosine</a> of this complex number.
+     * Implements the formula:
+     * <p>
+     * {@code acosh(z) = log(z+sqrt(z^2-1))}
+     * </p><p>
+     * Returns {@link Complex#NaN} if either real or imaginary part of the
+     * input argument is {@code NaN} or infinite.</p>
+     *
+     * @return the inverse hyperbolic cosine of this complex number
+     * @since 1.2
+     */
+    public Complex acosh() {
+        if (isNaN) {
+            return NaN;
+        }
+
+        return square().subtract(Complex.ONE).sqrt().add(this).log();
+    }
+
+    /**
+     * Compute the square of this complex number.
+     *
+     * @return square of this complex number
+     */
+    public Complex square(){
+        if (isNaN) {
+            return NaN;
+        }
+
+        return this.multiply(this);
+    }
+
+    /**
+     * Compute the
      * <a href="http://mathworld.wolfram.com/Cosine.html" TARGET="_top">
      * cosine</a> of this complex number.
      * Implements the formula:
@@ -843,7 +1008,20 @@
         if (isNaN) {
             return NaN;
         }
+
         return createComplex(Math.log(abs()),
+                             Math.atan2(imaginary, real));
+    }
+
+    /**
+     * Compute the base 10 or
+     * <a href="http://mathworld.wolfram.com/CommonLogarithm.html" TARGET="_top">
+     * common logarithm</a> of this complex number.
+     *
+     *  @return the base 10 logarithm of <code>this</code>.
+    */
+    public Complex log10() {
+        return createComplex(Math.log(abs())/Math.log(10),
                              Math.atan2(imaginary, real));
     }
 
@@ -1148,9 +1326,7 @@
                              Math.sin(imaginary2) / d);
     }
 
-
-
-    /**
+   /**
      * Compute the argument of this complex number.
      * The argument is the angle phi between the positive real axis and
      * the point representing this number in the complex plane.
@@ -1169,6 +1345,16 @@
      */
     public double getArgument() {
         return Math.atan2(getImaginary(), getReal());
+    }
+
+    /**
+     * Compute the argument of this complex number.
+     * C++11 syntax
+     *
+     * @return the argument of {@code this}.
+     */
+    public double arg() {
+        return getArgument();
     }
 
     /**
@@ -1296,6 +1482,18 @@
         }
     }
 
+
+     /**
+     * Check that the argument is positive and throw a RuntimeException
+     * if it is not.
+     * @param arg {@code int} to check
+     */
+    private static void checkNotNegative(int arg) {
+        if (arg <= 0) {
+            throw new RuntimeException("Complex: Non-positive argument");
+        }
+    }
+    
     /**
      * Returns {@code true} if the values are equal according to semantics of
      * {@link Double#equals(Object)}.
